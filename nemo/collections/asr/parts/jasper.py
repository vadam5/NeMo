--- conflicted
+++ resolved
@@ -69,7 +69,6 @@
 
 
 def get_same_padding(kernel_size, stride, dilation) -> int:
-<<<<<<< HEAD
     if stride > 1 and dilation > 1:
         raise ValueError("Only stride OR dilation may be greater than 1")
     return (dilation * (kernel_size - 1)) // 2
@@ -78,16 +77,6 @@
 def get_asymtric_padding(kernel_size, stride, dilation, future_context):
     if stride > 1 and dilation > 1:
         raise ValueError("Only stride OR dilation may be greater than 1")
-=======
-    if stride > 1 and dilation > 1:
-        raise ValueError("Only stride OR dilation may be greater than 1")
-    return (dilation * (kernel_size - 1)) // 2
-
-
-def get_asymtric_padding(kernel_size, stride, dilation, future_context):
-    if stride > 1 and dilation > 1:
-        raise ValueError("Only stride OR dilation may be greater than 1")
->>>>>>> 52121810
 
     left_context = kernel_size - 1 - future_context
     right_context = future_context
@@ -254,26 +243,6 @@
             self.max_len = 0
             self.lens = None
 
-<<<<<<< HEAD
-        # Calculations for "same" padding cache
-        self.same_padding = (self.conv.stride[0] == 1) and (
-            2 * self.conv.padding[0] == self.conv.dilation[0] * (self.conv.kernel_size[0] - 1)
-        )
-        if self.pad_layer is None:
-            self.same_padding_asymmetric = False
-        else:
-            self.same_padding_asymmetric = (self.conv.stride[0] == 1) and (
-                sum(self._padding) == self.conv.dilation[0] * (self.conv.kernel_size[0] - 1)
-            )
-
-        # `self.lens` caches consecutive integers from 0 to `self.max_len` that are used to compute the mask for a
-        # batch. Recomputed to bigger size as needed. Stored on a device of the latest batch lens.
-        if self.use_mask:
-            self.max_len = 0
-            self.lens = None
-
-=======
->>>>>>> 52121810
     def get_seq_len(self, lens):
         if self.same_padding or self.same_padding_asymmetric:
             return lens
