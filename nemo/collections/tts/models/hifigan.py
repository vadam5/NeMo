# Copyright (c) 2020, NVIDIA CORPORATION.  All rights reserved.
#
# Licensed under the Apache License, Version 2.0 (the "License");
# you may not use this file except in compliance with the License.
# You may obtain a copy of the License at
#
#     http://www.apache.org/licenses/LICENSE-2.0
#
# Unless required by applicable law or agreed to in writing, software
# distributed under the License is distributed on an "AS IS" BASIS,
# WITHOUT WARRANTIES OR CONDITIONS OF ANY KIND, either express or implied.
# See the License for the specific language governing permissions and
# limitations under the License.

import itertools

import numpy as np
import torch
import torch.nn.functional as F
from hydra.utils import instantiate
from omegaconf import DictConfig, OmegaConf, open_dict
from pytorch_lightning.loggers.wandb import WandbLogger

from nemo.collections.common.parts.patch_utils import stft_patch
from nemo.collections.tts.data.datalayers import MelAudioDataset
from nemo.collections.tts.helpers.helpers import plot_spectrogram_to_numpy
from nemo.collections.tts.losses.hifigan_losses import DiscriminatorLoss, FeatureMatchingLoss, GeneratorLoss
from nemo.collections.tts.models.base import Vocoder
from nemo.collections.tts.modules.hifigan_modules import MultiPeriodDiscriminator, MultiScaleDiscriminator
from nemo.core.classes.common import typecheck
from nemo.core.neural_types.elements import AudioSignal, MelSpectrogramType
from nemo.core.neural_types.neural_type import NeuralType
from nemo.core.optim.lr_scheduler import CosineAnnealing
from nemo.utils import logging

HAVE_WANDB = True
try:
    import wandb
except ModuleNotFoundError:
    HAVE_WANDB = False


class HifiGanModel(Vocoder):
    def __init__(self, cfg: DictConfig, trainer: 'Trainer' = None):
        if isinstance(cfg, dict):
            cfg = OmegaConf.create(cfg)
        super().__init__(cfg=cfg, trainer=trainer)

        self.audio_to_melspec_precessor = instantiate(cfg.preprocessor)
        # use a different melspec extractor because:
        # 1. we need to pass grads
        # 2. we need remove fmax limitation
        self.trg_melspec_fn = instantiate(cfg.preprocessor, highfreq=None, use_grads=True)
        self.generator = instantiate(cfg.generator)
        self.mpd = MultiPeriodDiscriminator()
        self.msd = MultiScaleDiscriminator()
        self.feature_loss = FeatureMatchingLoss()
        self.discriminator_loss = DiscriminatorLoss()
        self.generator_loss = GeneratorLoss()

        self.sample_rate = self._cfg.preprocessor.sample_rate
        self.stft_bias = None

<<<<<<< HEAD
        if isinstance(self._train_dl.dataset, MelAudioDataset):
=======
        if self._train_dl and isinstance(self._train_dl.dataset, MelAudioDataset):
>>>>>>> b0f9f944
            self.finetune = True
            logging.info("fine-tuning on pre-computed mels")
        else:
            self.finetune = False
            logging.info("training on ground-truth mels")

    def configure_optimizers(self):
        self.optim_g = instantiate(self._cfg.optim, params=self.generator.parameters(),)
        self.optim_d = instantiate(
            self._cfg.optim, params=itertools.chain(self.msd.parameters(), self.mpd.parameters()),
        )

        max_steps = self._cfg.max_steps
        warmup_steps = 0 if self.finetune else np.ceil(0.2 * max_steps)
        self.scheduler_g = CosineAnnealing(
            self.optim_g, max_steps=max_steps, min_lr=1e-5, warmup_steps=warmup_steps
        )  # Use warmup to delay start
        sch1_dict = {
            'scheduler': self.scheduler_g,
            'interval': 'step',
        }
        self.scheduler_d = CosineAnnealing(self.optim_d, max_steps=max_steps, min_lr=1e-5)
        sch2_dict = {
            'scheduler': self.scheduler_d,
            'interval': 'step',
        }

        return [self.optim_g, self.optim_d], [sch1_dict, sch2_dict]

    @property
    def input_types(self):
        return {
            "spec": NeuralType(('B', 'D', 'T'), MelSpectrogramType()),
        }

    @property
    def output_types(self):
        return {
            "audio": NeuralType(('B', 'S', 'T'), AudioSignal(self.sample_rate)),
        }

    @typecheck()
    def forward(self, *, spec):
        """
        Runs the generator, for inputs and outputs see input_types, and output_types
        """
        return self.generator(x=spec)

    @typecheck(output_types={"audio": NeuralType(('B', 'T'), AudioSignal())})
    def convert_spectrogram_to_audio(self, spec: 'torch.tensor') -> 'torch.tensor':
        return self(spec=spec).squeeze(1)

    def training_step(self, batch, batch_idx, optimizer_idx):
        # if in finetune mode the mels are pre-computed using a
        # spectrogram generator
        if self.finetune:
            audio, audio_len, audio_mel = batch
        # else, we compute the mel using the ground truth audio
        else:
            audio, audio_len = batch
            # mel as input for generator
            audio_mel, _ = self.audio_to_melspec_precessor(audio, audio_len)

        # mel as input for L1 mel loss
        audio_trg_mel, _ = self.trg_melspec_fn(audio, audio_len)
        audio = audio.unsqueeze(1)

        audio_pred = self.generator(x=audio_mel)
        audio_pred_mel, _ = self.trg_melspec_fn(audio_pred.squeeze(1), audio_len)

        # train discriminator
        self.optim_d.zero_grad()
        mpd_score_real, mpd_score_gen, _, _ = self.mpd(y=audio, y_hat=audio_pred.detach())
        loss_disc_mpd, _, _ = self.discriminator_loss(
            disc_real_outputs=mpd_score_real, disc_generated_outputs=mpd_score_gen
        )
        msd_score_real, msd_score_gen, _, _ = self.msd(y=audio, y_hat=audio_pred.detach())
        loss_disc_msd, _, _ = self.discriminator_loss(
            disc_real_outputs=msd_score_real, disc_generated_outputs=msd_score_gen
        )
        loss_d = loss_disc_msd + loss_disc_mpd
        self.manual_backward(loss_d, self.optim_d)
        self.optim_d.step()

        # train generator
        self.optim_g.zero_grad()
        loss_mel = F.l1_loss(audio_pred_mel, audio_trg_mel) * 45
        _, mpd_score_gen, fmap_mpd_real, fmap_mpd_gen = self.mpd(y=audio, y_hat=audio_pred)
        _, msd_score_gen, fmap_msd_real, fmap_msd_gen = self.msd(y=audio, y_hat=audio_pred)
        loss_fm_mpd = self.feature_loss(fmap_r=fmap_mpd_real, fmap_g=fmap_mpd_gen)
        loss_fm_msd = self.feature_loss(fmap_r=fmap_msd_real, fmap_g=fmap_msd_gen)
        loss_gen_mpd, _ = self.generator_loss(disc_outputs=mpd_score_gen)
        loss_gen_msd, _ = self.generator_loss(disc_outputs=msd_score_gen)
        loss_g = loss_gen_msd + loss_gen_mpd + loss_fm_msd + loss_fm_mpd + loss_mel
        self.manual_backward(loss_g, self.optim_g)
        self.optim_g.step()

        metrics = {
            "g_l1_loss": loss_mel,
            "g_loss_fm_mpd": loss_fm_mpd,
            "g_loss_fm_msd": loss_fm_msd,
            "g_loss_gen_mpd": loss_gen_mpd,
            "g_loss_gen_msd": loss_gen_msd,
            "g_loss": loss_g,
            "d_loss_mpd": loss_disc_mpd,
            "d_loss_msd": loss_disc_msd,
            "d_loss": loss_d,
            "global_step": self.global_step,
            "lr": self.optim_g.param_groups[0]['lr'],
        }
        self.log_dict(metrics, on_step=False, on_epoch=True, sync_dist=True)

    def validation_step(self, batch, batch_idx):
        if self.finetune:
            audio, audio_len, audio_mel = batch
            audio_mel_len = [audio_mel.shape[1]] * audio_mel.shape[0]
        else:
            audio, audio_len = batch
            audio_mel, audio_mel_len = self.audio_to_melspec_precessor(audio, audio_len)
        audio_pred = self(spec=audio_mel)

        # perform bias denoising
        pred_denoised = self._bias_denoise(audio_pred, audio_mel).squeeze(1)
        pred_denoised_mel, _ = self.audio_to_melspec_precessor(pred_denoised, audio_len)

        if self.finetune:
            gt_mel, gt_mel_len = self.audio_to_melspec_precessor(audio, audio_len)
        audio_pred_mel, _ = self.audio_to_melspec_precessor(audio_pred.squeeze(1), audio_len)
        loss_mel = F.l1_loss(audio_mel, audio_pred_mel)

        self.log("val_loss", loss_mel, prog_bar=True, sync_dist=True)

        # plot audio once per epoch
        if batch_idx == 0 and isinstance(self.logger, WandbLogger) and HAVE_WANDB:
            clips = []
            specs = []
            for i in range(min(5, audio.shape[0])):
                clips += [
                    wandb.Audio(
                        audio[i, : audio_len[i]].data.cpu().numpy(),
                        caption=f"real audio {i}",
                        sample_rate=self.sample_rate,
                    ),
                    wandb.Audio(
                        audio_pred[i, 0, : audio_len[i]].data.cpu().numpy().astype('float32'),
                        caption=f"generated audio {i}",
                        sample_rate=self.sample_rate,
                    ),
                    wandb.Audio(
                        pred_denoised[i, : audio_len[i]].data.cpu().numpy(),
                        caption=f"denoised audio {i}",
                        sample_rate=self.sample_rate,
                    ),
                ]
                specs += [
                    wandb.Image(
                        plot_spectrogram_to_numpy(audio_mel[i, :, : audio_mel_len[i]].data.cpu().numpy()),
                        caption=f"input mel {i}",
                    ),
                    wandb.Image(
                        plot_spectrogram_to_numpy(audio_pred_mel[i, :, : audio_mel_len[i]].data.cpu().numpy()),
                        caption=f"output mel {i}",
                    ),
                    wandb.Image(
                        plot_spectrogram_to_numpy(pred_denoised_mel[i, :, : audio_mel_len[i]].data.cpu().numpy()),
                        caption=f"denoised mel {i}",
                    ),
                ]
                if self.finetune:
                    specs += [
                        wandb.Image(
                            plot_spectrogram_to_numpy(gt_mel[i, :, : audio_mel_len[i]].data.cpu().numpy()),
                            caption=f"gt mel {i}",
                        ),
                    ]

            self.logger.experiment.log({"audio": clips, "specs": specs}, commit=False)

    def _bias_denoise(self, audio, mel):
        def stft(x):
            comp = stft_patch(x.squeeze(1), n_fft=1024, hop_length=256, win_length=1024)
            real, imag = comp[..., 0], comp[..., 1]
            mags = torch.sqrt(real ** 2 + imag ** 2)
            phase = torch.atan2(imag, real)
            return mags, phase

        def istft(mags, phase):
            comp = torch.stack([mags * torch.cos(phase), mags * torch.sin(phase)], dim=-1)
            x = torch.istft(comp, n_fft=1024, hop_length=256, win_length=1024)
            return x

        # create bias tensor
        if self.stft_bias is None:
            audio_bias = self(spec=torch.zeros_like(mel, device=mel.device))
            self.stft_bias, _ = stft(audio_bias)
            self.stft_bias = self.stft_bias[:, :, 0][:, :, None]

        audio_mags, audio_phase = stft(audio)
        audio_mags = audio_mags - self.cfg.denoise_strength * self.stft_bias
        audio_mags = torch.clamp(audio_mags, 0.0)
        audio_denoised = istft(audio_mags, audio_phase).unsqueeze(1)

        return audio_denoised

    def __setup_dataloader_from_config(self, cfg, shuffle_should_be: bool = True, name: str = "train"):
        if "dataset" not in cfg or not isinstance(cfg.dataset, DictConfig):
            raise ValueError(f"No dataset for {name}")
        if "dataloader_params" not in cfg or not isinstance(cfg.dataloader_params, DictConfig):
            raise ValueError(f"No dataloder_params for {name}")
        if shuffle_should_be:
            if 'shuffle' not in cfg.dataloader_params:
                logging.warning(
                    f"Shuffle should be set to True for {self}'s {name} dataloader but was not found in its "
                    "config. Manually setting to True"
                )
                with open_dict(cfg["dataloader_params"]):
                    cfg.dataloader_params.shuffle = True
            elif not cfg.dataloader_params.shuffle:
                logging.error(f"The {name} dataloader for {self} has shuffle set to False!!!")
        elif not shuffle_should_be and cfg.dataloader_params.shuffle:
            logging.error(f"The {name} dataloader for {self} has shuffle set to True!!!")

        dataset = instantiate(cfg.dataset)
        return torch.utils.data.DataLoader(dataset, collate_fn=dataset.collate_fn, **cfg.dataloader_params)

    def setup_training_data(self, cfg):
        self._train_dl = self.__setup_dataloader_from_config(cfg)

    def setup_validation_data(self, cfg):
        self._validation_dl = self.__setup_dataloader_from_config(cfg, shuffle_should_be=False, name="validation")

    @classmethod
    def list_available_models(cls) -> 'Optional[Dict[str, str]]':
        # TODO
        pass<|MERGE_RESOLUTION|>--- conflicted
+++ resolved
@@ -61,11 +61,7 @@
         self.sample_rate = self._cfg.preprocessor.sample_rate
         self.stft_bias = None
 
-<<<<<<< HEAD
-        if isinstance(self._train_dl.dataset, MelAudioDataset):
-=======
         if self._train_dl and isinstance(self._train_dl.dataset, MelAudioDataset):
->>>>>>> b0f9f944
             self.finetune = True
             logging.info("fine-tuning on pre-computed mels")
         else:
