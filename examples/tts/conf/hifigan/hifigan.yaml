--- conflicted
+++ resolved
@@ -43,10 +43,6 @@
 trainer:
   gpus: -1 # number of gpus
   max_steps: ${model.max_steps}
-<<<<<<< HEAD
-  max_epochs: null
-=======
->>>>>>> b0f9f944
   num_nodes: 1
   accelerator: ddp
   accumulate_grad_batches: 1
