--- conflicted
+++ resolved
@@ -45,10 +45,6 @@
         pretrained_lm_models = nemo_nlp.modules.get_pretrained_lm_models_list()
         assert len(pretrained_lm_models) > 0
 
-<<<<<<< HEAD
-    @pytest.mark.skipif(not os.path.exists('/home/TestData/nlp'), reason='Not a Jenkins machine')
-=======
->>>>>>> 52121810
     @pytest.mark.with_downloads()
     @pytest.mark.run_only_on('GPU')
     @pytest.mark.unit
