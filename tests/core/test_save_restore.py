--- conflicted
+++ resolved
@@ -142,16 +142,6 @@
         self.__test_restore_elsewhere(model=cn, attr_for_eq_check=set(["decoder._feat_in", "decoder._num_classes"]))
 
     @pytest.mark.with_downloads()
-<<<<<<< HEAD
-    @pytest.mark.unit
-    def test_EncDecCTCModelBPE_v2(self):
-        # TODO: Switch to using named configs because here we don't really care about weights
-        cn = EncDecCTCModelBPE.from_pretrained(model_name="stt_en_conformer_ctc_small")
-        self.__test_restore_elsewhere(model=cn, attr_for_eq_check=set(["decoder._feat_in", "decoder._num_classes"]))
-
-    @pytest.mark.with_downloads()
-=======
->>>>>>> 52121810
     @pytest.mark.unit
     def test_PunctuationCapitalization(self):
         # TODO: Switch to using named configs because here we don't really care about weights
